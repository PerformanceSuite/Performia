import { SongMap } from '../types';

/**
 * Backend Song Map API Types
 * These types match the backend's Song Map schema
 */

export interface Meter {
    numerator: number;
    denominator: number;
}

export interface Tempo {
    bpm_global: number;
    curve?: [number, number][];
    confidence?: number;
}

export interface KeySegment {
    start: number;
    end: number;
    tonic: string;
    mode: string;
    conf?: number;
}

export interface Chord {
    start: number;
    end: number;
    label: string;
    conf?: number;
}

export interface Section {
    start: number;
    end: number;
    label: string;
}

export interface Lyric {
    start: number;
    end: number;
    text: string;
    conf?: number;
}

export interface Performance {
    melody?: any[];
    bass?: any[];
}

/**
 * Backend Song Map format (from analysis pipeline)
 */
export interface BackendSongMap {
    id: string;
    duration_sec: number;
    tempo: Tempo;
    beats: number[];
    downbeats: number[];
    meter: Meter;
    chords: Chord[];
    lyrics: Lyric[];
    key?: KeySegment[];
    sections?: Section[];
    performance?: Performance;
    provenance?: any;
}

/**
 * API Response Types
 */

export interface AnalyzeResponse {
    job_id: string;
    status: 'pending' | 'processing' | 'complete' | 'error';
    message?: string;
}

export interface StatusResponse {
    job_id: string;
    status: 'pending' | 'processing' | 'complete' | 'error';
    progress: number; // 0.0 - 1.0
    elapsed: number;
    estimated_remaining?: number;
    error_message?: string | null;
}

export interface SongMapResponse {
    job_id: string;
    song_map: BackendSongMap;
    elapsed: number;
}

/**
 * API Error Class
 */
export class SongMapApiError extends Error {
    constructor(
        message: string,
        public statusCode?: number,
        public details?: any
    ) {
        super(message);
        this.name = 'SongMapApiError';
    }
}

/**
 * Song Map API Client
 *
 * Handles communication with the backend Song Map generation API.
 * Provides methods for uploading audio files, polling job status,
 * and retrieving completed Song Maps.
 */
export class SongMapApiClient {
    private baseUrl: string;

<<<<<<< HEAD
    constructor(baseUrl: string = 'http://localhost:3002') {
=======
    constructor(baseUrl: string = import.meta.env.VITE_API_URL || 'http://localhost:3002') {
>>>>>>> 47f55ca4
        this.baseUrl = baseUrl;
    }

    /**
     * Upload an audio file for analysis
     *
     * @param audioFile - The audio file to analyze (WAV, MP3, etc.)
     * @returns Job information including job_id for status polling
     */
    async analyzeSong(audioFile: File): Promise<AnalyzeResponse> {
        const formData = new FormData();
        formData.append('file', audioFile);

        try {
            const response = await fetch(`${this.baseUrl}/api/analyze`, {
                method: 'POST',
                body: formData,
            });

            if (!response.ok) {
                const errorData = await response.json().catch(() => ({}));
                throw new SongMapApiError(
                    errorData.detail || `Upload failed: ${response.statusText}`,
                    response.status,
                    errorData
                );
            }

            return await response.json();
        } catch (error) {
            if (error instanceof SongMapApiError) {
                throw error;
            }
            throw new SongMapApiError(
                `Network error: ${error instanceof Error ? error.message : 'Unknown error'}`
            );
        }
    }

    /**
     * Get the current status of a Song Map generation job
     *
     * @param jobId - The job ID returned from analyzeSong()
     * @returns Current job status and progress information
     */
    async getStatus(jobId: string): Promise<StatusResponse> {
        try {
            const response = await fetch(`${this.baseUrl}/api/status/${jobId}`);

            if (!response.ok) {
                const errorData = await response.json().catch(() => ({}));
                throw new SongMapApiError(
                    errorData.detail || `Status check failed: ${response.statusText}`,
                    response.status,
                    errorData
                );
            }

            return await response.json();
        } catch (error) {
            if (error instanceof SongMapApiError) {
                throw error;
            }
            throw new SongMapApiError(
                `Network error: ${error instanceof Error ? error.message : 'Unknown error'}`
            );
        }
    }

    /**
     * Retrieve the completed Song Map
     *
     * @param jobId - The job ID of a completed job
     * @returns The generated Song Map and metadata
     */
    async getSongMap(jobId: string): Promise<SongMapResponse> {
        try {
            const response = await fetch(`${this.baseUrl}/api/songmap/${jobId}`);

            if (!response.ok) {
                const errorData = await response.json().catch(() => ({}));
                throw new SongMapApiError(
                    errorData.detail || `Song Map retrieval failed: ${response.statusText}`,
                    response.status,
                    errorData
                );
            }

            return await response.json();
        } catch (error) {
            if (error instanceof SongMapApiError) {
                throw error;
            }
            throw new SongMapApiError(
                `Network error: ${error instanceof Error ? error.message : 'Unknown error'}`
            );
        }
    }

    /**
     * Upload a file and wait for completion, polling status periodically
     *
     * @param audioFile - The audio file to analyze
     * @param onProgress - Optional callback for progress updates
     * @param pollInterval - Polling interval in milliseconds (default: 1000)
     * @returns The completed Song Map in backend format
     */
    async waitForCompletion(
        audioFile: File,
        onProgress?: (status: StatusResponse) => void,
        pollInterval: number = 1000
    ): Promise<BackendSongMap> {
        // Start the analysis
        const analyzeResponse = await this.analyzeSong(audioFile);
        const jobId = analyzeResponse.job_id;

        // Poll until complete
        while (true) {
            const status = await this.getStatus(jobId);

            // Call progress callback if provided
            if (onProgress) {
                onProgress(status);
            }

            // Check if complete
            if (status.status === 'complete') {
                const result = await this.getSongMap(jobId);
                return result.song_map;
            }

            // Check if error
            if (status.status === 'error') {
                throw new SongMapApiError(
                    status.error_message || 'Song Map generation failed',
                    undefined,
                    status
                );
            }

            // Wait before next poll
            await new Promise(resolve => setTimeout(resolve, pollInterval));
        }
    }

    /**
     * Convert backend Song Map format to frontend format
     *
     * This is a basic converter - you may need to enhance it based on your needs.
     * The backend format is more detailed, so some simplification is needed.
     */
    convertToFrontendFormat(backendMap: BackendSongMap, title?: string, artist?: string): SongMap {
        // Extract key (use first key segment if available)
        const key = backendMap.key?.[0]
            ? `${backendMap.key[0].tonic} ${backendMap.key[0].mode}`
            : 'Unknown';

        // Get BPM
        const bpm = Math.round(backendMap.tempo.bpm_global);

        // Convert lyrics to sections
        // This is a simplified conversion - you may want to enhance this
        // to use the backend's sections array if available
        const sections = this.convertLyricsToSections(backendMap.lyrics, backendMap.chords);

        return {
            title: title || 'Unknown Title',
            artist: artist || 'Unknown Artist',
            key,
            bpm,
            sections,
        };
    }

    /**
     * Convert backend lyrics array to frontend sections/lines/syllables
     * This is a simplified conversion that groups lyrics into sections
     */
    private convertLyricsToSections(lyrics: Lyric[], chords: Chord[]): any[] {
        if (!lyrics || lyrics.length === 0) {
            return [];
        }

        // Group lyrics into lines (by detecting pauses > 1 second)
        const lines: Lyric[][] = [];
        let currentLine: Lyric[] = [];

        for (let i = 0; i < lyrics.length; i++) {
            const lyric = lyrics[i];
            currentLine.push(lyric);

            // If next lyric has a gap > 1 second or this is the last lyric, start new line
            const nextLyric = lyrics[i + 1];
            if (!nextLyric || (nextLyric.start - lyric.end) > 1.0) {
                lines.push([...currentLine]);
                currentLine = [];
            }
        }

        // Convert to frontend format
        // For now, put everything in one "Verse" section
        // You can enhance this to detect actual sections
        return [{
            name: 'Verse 1',
            lines: lines.map(line => ({
                syllables: line.map(lyric => {
                    // Find chord at this time
                    const chord = chords.find(c =>
                        lyric.start >= c.start && lyric.start < c.end
                    );

                    return {
                        text: lyric.text,
                        startTime: lyric.start,
                        duration: lyric.end - lyric.start,
                        chord: chord?.label,
                    };
                }),
            })),
        }];
    }
}

/**
 * Singleton instance
 * Use this for all API calls throughout your application
 */
export const songMapApi = new SongMapApiClient();<|MERGE_RESOLUTION|>--- conflicted
+++ resolved
@@ -116,11 +116,7 @@
 export class SongMapApiClient {
     private baseUrl: string;
 
-<<<<<<< HEAD
-    constructor(baseUrl: string = 'http://localhost:3002') {
-=======
     constructor(baseUrl: string = import.meta.env.VITE_API_URL || 'http://localhost:3002') {
->>>>>>> 47f55ca4
         this.baseUrl = baseUrl;
     }
 
