--- conflicted
+++ resolved
@@ -42,9 +42,6 @@
     // Initialize audio URL when jobId is available
     useEffect(() => {
         if (jobId) {
-<<<<<<< HEAD
-            setAudioUrl(`http://localhost:3002/api/audio/${jobId}/original`);
-=======
             // Validate jobId format (alphanumeric and hyphens only)
             if (!/^[a-zA-Z0-9-]+$/.test(jobId)) {
                 console.error('Invalid jobId format:', jobId);
@@ -54,7 +51,6 @@
 
             const apiUrl = import.meta.env.VITE_API_URL || 'http://localhost:3002';
             setAudioUrl(`${apiUrl}/api/audio/${jobId}/original`);
->>>>>>> 47f55ca4
             setShowAudioControls(true);
         } else {
             // For demo mode, still show controls but without audio URL
